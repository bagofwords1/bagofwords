--- conflicted
+++ resolved
@@ -1,15 +1,12 @@
 # Release Notes
 
-<<<<<<< HEAD
 ## Version 0.0.210 (October 20, 2025)
 - Add Mention component and capabilitiy into prompts
 - Adding mentions to context across tools and agents
 - REleased: Catalog
 
-=======
 ## Version 0.0.206 (October 19, 2025)
 - Bug fix reloading tables in schema
->>>>>>> a726cd9a
 
 ## Version 0.0.205 (October 17, 2025)
 - Added support for multiple schemas in Snowflake
