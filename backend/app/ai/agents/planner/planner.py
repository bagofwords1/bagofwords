from app.ai.llm import LLM
from app.models.llm_model import LLMModel
from app.schemas.organization_settings_schema import OrganizationSettingsConfig
import tiktoken 
import json
from partialjson.json_parser import JSONParser
from app.ai.context.builders.instruction_context_builder import InstructionContextBuilder
from datetime import datetime
import re


class Planner:

    def __init__(self, model: LLMModel, organization_settings: OrganizationSettingsConfig, instruction_context_builder: InstructionContextBuilder) -> None:
        self.llm = LLM(model)
        self.organization_settings = organization_settings
        self.instruction_context_builder = instruction_context_builder

        # Handle tokenizer selection with better fallback logic
        try:
            if hasattr(model, 'name'):
                # Try to get encoding for the model
                self.tokenizer = tiktoken.encoding_for_model(model.name)
            else:
                # Fallback to cl100k_base
                self.tokenizer = tiktoken.get_encoding("cl100k_base")
        except KeyError:
            # If model name isn't recognized (like GPT-4o), use cl100k_base
            print(f"Warning: Could not find tokenizer for {model.name if hasattr(model, 'name') else 'unknown model'}. Using cl100k_base instead.")
            self.tokenizer = tiktoken.get_encoding("cl100k_base")

    def count_tokens(self, text):
        """Count the number of tokens in a text string."""
        if not text:
            return 0
        return len(self.tokenizer.encode(text))

    async def execute(self, schemas, persona, prompt, memories, previous_messages,
<<<<<<< HEAD
                      observation_data=None, widget=None, step=None,
                      external_platform=None, sigkill_event=None):
=======
                      observation_data=None, widget=None, step=None, external_platform=None, sigkill_event=None):
>>>>>>> 3ff246a3
        instructions_context = await self.instruction_context_builder.get_instructions_context()
        # Generate observation context if observation_data is provided
        observation_context = ""
        if observation_data and "widgets" in observation_data and observation_data["widgets"]:
            # Create summaries for all widgets
            widget_summaries = []
            
            for widget_data in observation_data["widgets"]:
                # Extract metadata
                widget_title = widget_data.get('widget_title', 'N/A')
                widget_type = widget_data.get('widget_type', 'unknown')
                row_count = widget_data.get('row_count', 'unknown')
                column_names = widget_data.get('column_names', [])
                
                # Build data preview section
                data_preview_section = ""
                if "data_preview" in widget_data:
                    data_preview_section = f"""
                    **Data Preview**:
                    {widget_data['data_preview']}
                    """
                else:
                    data_preview_section = """
                    **Data Preview**:
                    Data preview is not available
                    """
                
                # Build statistics summary
                stats_summary = "No statistics available"
                if widget_data.get('stats'):
                    stats = widget_data.get('stats')
                    if isinstance(stats, dict):
                        # Format stats into a more readable form
                        stats_summary = f"""
                        Total Rows: {stats.get('total_rows', 'N/A')}
                        Total Columns: {stats.get('total_columns', 'N/A')}
                        Column Details: {', '.join(stats.get('column_names', []))}
                        """
                
                # Create summary for this widget
                widget_summary = f"""
                **Widget: {widget_title}**
                Widget Type: {widget_type}
                Total Rows: {row_count}
                Columns: {', '.join(column_names)}
                
                {data_preview_section}
                
                **Data Statistics**:
                {stats_summary}
                """
                widget_summaries.append(widget_summary)
            
            # Combine all widget summaries
            all_widgets_summary = "\n\n".join(widget_summaries)
            
            # Build the complete observation context
            observation_context = f"""
            **ANALYSIS RESULTS FROM ALL WIDGETS**:
            
            {all_widgets_summary}
            
            **Observation Instructions**:
            Based on ALL the widget results above:
            1. FIRST, check if the widgets match what the user originally requested
            2. If ALL of the requested widgets have been created successfully, you MUST set "analysis_complete" to TRUE
            3. Only set "analysis_complete" to FALSE if some part of the original request is missing/lacking and still unaddressed
            4. If analysis_complete is FALSE, provide an explanation of what is missing/lacking and still unaddressed in the reasoning section

            DIRECT INSTRUCTION: When the user's request is fully satisfied by the existing widgets, 
            set "analysis_complete" to TRUE and do NOT include any create_widget actions in your plan.
            """
        elif observation_data:
            # Fallback for legacy format (single widget)
            # Extract metadata
            widget_title = observation_data.get('widget_title', 'N/A')
            widget_type = observation_data.get('widget_type', 'unknown')
            row_count = observation_data.get('row_count', 'unknown')
            column_names = observation_data.get('column_names', [])
            
            # Build data preview section
            data_preview_section = ""
            if "data_preview" in observation_data:
                data_preview_section = f"""
                **Data Preview**:
                {observation_data['data_preview']}
                """
            else:
                data_preview_section = """
                **Data Preview**:
                Data preview is not available
                """
            
            # Build statistics summary
            stats_summary = "No statistics available"
            if observation_data.get('stats'):
                stats = observation_data.get('stats')
                if isinstance(stats, dict):
                    stats_summary = "Statistics available in info section"
            
            observation_context = f"""
            **Widget Information**:
            Widget: {widget_title}
            Widget Type: {widget_type}
            Total Rows: {row_count}
            Columns: {', '.join(column_names)}
            
            {data_preview_section}
            
            **Data Statistics**:
            {stats_summary}
            
            **Observation Instructions**:
            Based on the information above, determine if the analysis is complete...
            """

        design_dashboard_example = """
        Example 4 (design_dashboard):
        {{
            "analysis_complete": true,
            "reasoning": "I've analyzed all the widgets and found no further analysis needed. Setting analysis_complete to true.",
            "plan": [
                {{
                    "action": "design_dashboard",
                    "prefix": "Finally, let's combine all insights into a dashboard. I will place the bar chart of revenue by month and the line chart of revenue by year in the same dashboard. Will also add a few descriptions and titles to make it more informative.",
                    "execution_mode": "sequential",
                    "details": {{}},
                    "action_end": true
                }}
            ]
        }}"""

        parser = JSONParser()
        text = f"""
        You are a data analyst specializing in data analytics, data engineering, data visualization, and data science.

        Current date and time: {datetime.now().strftime("%Y-%m-%d %H:%M:%S")}, timezone: {datetime.now().astimezone().tzinfo}

        Metadata about the user:
        - external_platform: {external_platform}

        **General Organization Instructions**:
        **VERY IMPORTANT, CREATED BY THE USER, MUST BE USED AND CONSIDERED**:
        {instructions_context}

        **Context**:
        - **Schemas**:
        {schemas}

        - **Previous messages**:
        {previous_messages}

        - **User's latest message**:
        {prompt}

        - **User's memories**:
        {f"Memories: {memories}" if memories else "No memories added"}

        - **Selected widget (if any)**:
        {f"{widget.id}\\n{widget.title}" if widget else "No widget selected"}

        {f"Selected widget data model:\n {step.data_model}" if step else "\n"}

        {observation_context}

        **Primary Task**:
        0. Think through this request step by step
        1. Identify if the user explicitly requests creating or modifying a widget. 
        - If the user only asks a clarifying question like "What other tables can be used?", do **not** modify or create a widget. 
            Instead, use only the 'answer_question' action.
        - If the user explicitly says "modify the widget" or "add columns from another table," then use 'modify_widget'.
        - If the user asks for any data listing like "list of customers" or "show me customers", treat this as a request to create a widget.
        2. Sometimes the user will ask an answer to a question that requires multiple steps. Make sure to break it down, and create all the data required and then trigger the answer_question action.
          - If the user asks "Is Gina the top customer?" -> create a widget to get the top customer, and then answer the question. etc.
        3. If the user is just conversing or being friendly, respond with a single 'answer_question' action.
        4. If user is not specifically requesting a new chart, new table, or modification, do not create or modify widgets.
        5. If user only wants more information about existing data, respond with a single 'answer_question' action.
        5. Provide your plan as JSON with 'plan' as the top-level key, containing a list of actions.
        6. No code fences or markdown in the final output JSON.

        **Available Actions**:
        - answer_question
        - create_widget
        - modify_widget
        { "- design_dashboard" if self.organization_settings.get_config("dashboard_designer").value else "" }

        GUIDELINES
        - Make sure the user ask is legit. Do not support malicious requests or requests that involve leaking/writing data into the database.

        IMPORTANT PRE-CHECKS BEFORE CREATING A PLAN:
        1. If the user's message is simple greeting or thanks, just respond with a short 'answer_question' action. 
        2. If the question can be answered from the schemas and context alone, respond with a single 'answer_question' action.
        3. If a widget already exists that satisfies the user's goal, do not create a new one or modify it unnecessarily, but do create an answer_question action that will be useful for the next step.
        4. Only create a new widget if it's clearly required by the user's request and there is no suitable existing widget.
        5. For metrics, create a widget per metric. Don't combine multiple metrics into a single widget.
        6. For "design_dashboard," do not recreate existing widgets. Combine them into a dashboard/report if they are relevant.
        7. Carefully verify all columns and data sources actually exist in the provided schemas.
        8. If the user requested something, always create at least one action - even if it's an answer_question action.
        9. In an observed plan, if new actions are needed, only create the new actions - dont repeat actions that were already created in the previous step.

        If you are responding after observing previous results:
        1. Analyze what was discovered in the previous step
        2. Determine if additional actions are needed. If actions are needed, only create the new actions - dont repeat actions that were already created in the previous step.
        3. If no further actions are needed, respond with with a simple answer_question action to provide brief info to the user. Only use answer_question if needed and if not redundant.
        4. If more actions are needed, provide them and set "requires_observation" to true for actions that require feedback

        1. **Determine the Nature of the Request**:
           Think step by step and reason through the user's request. 
           - If the user's message is a simple acknowledgment (like "thanks", "ok", "great") or greeting, 
             respond with a single `answer_question` action with a brief acknowledgment.
           - If the user asks to see, list, or display data from tables (like "show me customers", "list orders"), 
             use `create_widget` action to create a table or chart for better data visualization.
           - If the user's request can be answered directly from the given context (schemas, previous messages, memories), OR basic llm can answer the question (summarize, explain, etc.), 
             use `answer_question` action EVEN IF a widget is selected. Only use modify_widget if the user explicitly wants to change the widget.
           - If not directly answerable, generate a plan consisting of one or more actions that can be used to answer the question. Actions can be:
                - "create_widget": For building tables, charts, or other data visuals from the schema.
                  * Avoid creating a 'create_widget' action if a widget is already selected in the context.*
                  * Do not create a 'create_widget' if an identical widget is already in the chat (previos messages).*
                - "modify_widget": For modifying an already existing widget's data model, chart type, or columns.
                  *IMPORTANT: Do not create a 'modify_widget' action if no widget is selected in the context.
                   was created in the current plan - instead, include all desired features in the initial create_widget action.*
                  *If a widget is selected, you can modify it. If no widget is selected, you must use create_widget.*
                - "answer_question": For answering user questions that are less for creating data/widgets/visuals.answering questions directly from context without data querying. 
                                    Good for summarizing, explaining, etc. 
                                    Or for conversing with the user. 
                                    If the user asks for advice, help in deciding what to do, what questions to asks, etc, you can answer that too.
                                    If it's greetings/conversing/etc, just respond briefly
                                    If you need to clarify a question, use this action.
                                    *IMPORTANT: If a widget is selected, bias your answer with widget context in mind.*
                - "design_dashboard": For creating a full, multi-step dashboard or reports. Trigger this if user is asking for a comprehensive report / analysis / report. If used, this should be the final action in the plan.
                  * if widget were already created and the request is to design a dashboard, simply just create a dashboard. 

        2. **When Generating a Plan**:
           - Begin your JSON output with the "analysis_complete" field to indicate whether the observation is finished and analysis complete, and no more actions are needed.
           - Provide a "reasoning" key that explains the thinking and the plan before execution. make its length based on the complexity of the request.
           - Provide each action as a JSON object inside a "plan" array.
           - Each action must have:
             - "action": One of the defined actions.
             - "prefix": A short message that validates the user's request, and explains the thinking and the plan before execution. If you are creating a widget, explain how your building and modeling it. Also explain the reasoning behind the plan. Make sure to format the output and style based on the target platform (slack, etc)
             - "execution_mode": Either "sequential" or "parallel". Use "parallel" if actions can be done independently. Otherwise, use "sequential".
             - "details": A dictionary of relevant details:
               * For "answer_question":
                 - "extracted_question": The question being answered (end with "$.")
               * For "create_widget" (all is required, unless otherwise specified):
                 - "title": The widget title, must end with "$." -- VERY IMPORTANT, DO NOT MISS THIS
                 - "data_model": A dictionary describing how to query and present the data.
                     - "type": The type of response ("table", "bar_chart", "line_chart", "pie_chart", "area_chart", "count", "heatmap", "map", "candlestick", "treemap", "radar_chart", etc.)
                     - "columns": A list of columns in the data model. Each column is a dictionary with:
                       "generated_column_name", "source", and "description". You may also include an
                       "source_data_source_id" to indicate which data source this column comes from (should come from context).
                    - For charts, include "series": a list where each item specifies configuration:
                       * For most charts (bar, line, pie, area, etc.): Include "name", "key" (for categories/labels), and "value" (for numerical values).
                       * **For "candlestick" charts**: Include "name", "key" (for date/time axis), "open", "close", "low", and "high" mapping to the respective data columns.
                       * **For "heatmap" charts**: Include "name", "x" (x-axis category column), "y" (y-axis category column), and "value" (heat value column).
                       * **For "scatter_plot" charts**: Include "name", "x" (x-axis value column), and "y" (y-axis value column). Optionally include "size" or other dimension columns.
                       * **For "map" charts**: Include "name", "key" (region name column), and "value" (metric value column).
                       * **For "treemap" charts**: Include "name", "id" (node ID column), "parentId" (parent node ID column), and "value" (node size column). Use "key" for the display name if different from "name".
                       * **For "radar_chart" charts**: Include "name" (series name), "key" (if grouping rows into series), and "dimensions" (a list of column names representing the radar axes/indicators).
               * For "modify_widget":
                 - "data_model": (Optional) If you need to change the widget's underlying data model type or series:
                   - "type": New type of the widget if changing (e.g., from table to bar_chart).
                   - If changing or adding series (for charts), include "series".
                 - "remove_columns": A list of column names to remove.
                 - "add_columns": A list of new columns to add. Each column is a dictionary:
                     - "generated_column_name", "source", and "description". You may also include
                       "source_data_source_id" to indicate which data source this column comes from (should come from context).
                 - "transform_columns": A list of columns to transform. Each column is a dictionary:
                     - "generated_column_name", "source", and "description". You may also include
                       "source_data_source_id" to indicate which data source this column comes from (should come from context).
                 * Only include "data_model" or "series" if you intend to modify them. If not needed, omit them.
               * For "design_dashboard":
                 - Include details if needed. This should typically assemble multiple widgets.
             - "action_end": true (lowercase) at the end.

        **Data Model Guidelines**:
        - Review schemas, previous messages, and memories carefully.
        - Create a data model that conforms to the user's request.
        - You can add aggregations, derived columns, etc.
        - Consider table's feedback and usage stats when creating the data model. If a relevant table is not used or has negative feedback, do not include it in the data model. If a relevant table has positive feedback or is popular, include it in the data model. Treat user feedback as important and acknowledge table feedback and usage in reasoning regardless.
        - Keep the data model simple and concise.
        - Use ONLY columns that exist in the provided schemas or can be derived from them.
        - Derived columns or aggregations are allowed only if their source columns exist.
        - Respect data types: no numeric aggregations on non-numeric columns.
        - For charts, add "series" to define categories and values.
        - For counts, ensure a single numeric value.
        - No invented columns that aren't in schemas.

        **Output Format**:
        Begin your JSON output with the "analysis_complete" field to indicate whether the analysis is finished:
        {{
            "analysis_complete": false, // or true if analysis is complete
            "reasoning": "Your reasoning about the decision...",
            "plan": [
                // Your plan actions here
            ]
        }}
        - Return ONLY a valid JSON object with no explanatory text before or after. The response must begin with '{{' and end with '}}'."
        - Do not include any natural language explanations outside the JSON structure.
        - No markdown, no code fences in the final output.

        **Examples**:

        Example 1 (answer_question):
        {{
            "analysis_complete": true,
            "reasoning": "The user is asking about the data type of column X. I can answer this question by looking at the schema. Setting analysis_complete to true.",
            "plan": [
                {{
                    "action": "answer_question",
                    "prefix": "The type of column `X` is a string.", // always keep empty for answer_question
                    "execution_mode": "sequential",
                    "details": {{
                        "extracted_question": "What is the data type of column X?$."
                    }},
                    "action_end": true
                }}
            ]
        }}

        Example 2 (create_widget):
        {{  
            "analysis_complete": false,
            "reasoning": "The user is asking for a chart of revenue by month. I can create a bar chart with the month and total revenue coming from `sales` table joined with `payment` table and aggregate the data by month.",
            "plan": [
                {{
                    "action": "create_widget",
                    "prefix": "Let me prepare a chart for you. I will create a bar chart with the month and total revenue coming from `sales` table joined with `payment` table and aggregate the data by month.",
                    "execution_mode": "sequential",
                    "details": {{
                        "title": "Revenue by Month$.", // VERY IMPORTANT, DO NOT MISS THIS
                        "data_model": {{
                            "type": "bar_chart",
                            "columns": [
                                {{
                                    "generated_column_name": "month",
                                    "source": "mydb.sales.month",
                                    "description": "Month of the sale as a string.",
                                    "source_data_source_id": "fe71f416-f30a-478d-9890-b5d3c56561de"
                                }},
                                {{
                                    "generated_column_name": "total_revenue",
                                    "source": "mydb.sales.amount",
                                    "description": "Sum of sales amounts per month.",
                                    "source_data_source_id": "fe71f416-f30a-478d-9890-b5d3c56561de"
                                }}
                            ],
                            "series": [
                                {{
                                    "name": "Monthly Revenue",
                                    "key": "month",
                                    "value": "total_revenue"
                                }}
                            ]
                        }}
                    }},
                    "action_end": true
                }}
            ]
        }}

        Example 3 (modify_widget ):
        {{
            "analysis_complete": false,
            "reasoning": "The user wants to modify the widget to remove `old_column` and add `new_column_name` that shows the total revenue per month and come from the `sales` table. I will also transform the `month` column to show the month as a number.",
            "plan": [
                {{
                    "action": "modify_widget",
                    "prefix": "Let me modify this widget for you. I will remove `old_column` and add `new_column_name` that shows the total revenue per month and come from the `sales` table. I will also transform the `month` column to show the month as a number.",
                    "execution_mode": "sequential",
                    "details": {{
                        "remove_columns": ["old_column"],
                        "add_columns": [
                            {{
                                "generated_column_name": "new_column_name", 
                                "source": "mydb.sales.new_column", 
                                "description": "New column description.",
                                "source_data_source_id": "fe71f416-f30a-478d-9890-b5d3c56561de"
                            }}
                        ],
                        "transform_columns": [
                            {{
                                "generated_column_name": "transformed_column_name", 
                                "source": "mydb.sales.transformed_column", 
                                "description": "Transformed column description.",
                                "source_data_source_id": "fe71f416-f30a-478d-9890-b5d3c56561de"
                            }}
                        ],
                        "data_model": {{
                            "type": "bar_chart",
                            "series": [
                                {{
                                    "name": "New Series Name", 
                                    "key": "month", 
                                    "value": "new_column_name"
                                }}
                            ]
                        }}
                    }},
                    "action_end": true
                }}
            ]
        }}

        {design_dashboard_example if self.organization_settings.get_config("dashboard_designer").value else ""}

        {{
            "analysis_complete": true,
            "reasoning": "I've analyzed all the widgets and found no further analysis needed. Setting analysis_complete to true.",
            "plan": []
        }}

        Now, based on the user's request and context, produce the final plan. Remember: no markdown, no code fences in your final output. 

        **CRITICAL INSTRUCTION**:
        Before creating any widgets, you MUST check if the widgets requested by the user ALREADY EXIST in the observation data.
        - If the requested widgets already exist → Set "analysis_complete" to TRUE and provide minimal actions
        - If any requested widget is missing → Set "analysis_complete" to FALSE and only create what's missing
        """

        # Example of completed analysis in prompt
        example_complete_analysis = """
        Example 5 (completed analysis):
        {
            "analysis_complete": true,
            "reasoning": "After analyzing the customer data, I've found that there are no duplicate customer records and all values are within expected ranges. No further investigation is needed.",
            "plan": [
                {
                    "action": "answer_question",
                    "prefix": "I've completed the analysis of the customer data and found no anomalies. All customer records are valid with an average age of 42 and an even distribution across regions.",
                    "execution_mode": "sequential",
                    "details": {
                        "extracted_question": "What did we learn from the customer data analysis?"
                    },
                    "action_end": true
                }
            ]
        }
        """

        # Example of continuing analysis in prompt
        example_continue_analysis = """
        Example 6 (continuing analysis):
        {
            "analysis_complete": false,
            "reasoning": "I've found an unusual pattern in customer spending. Several customers have identical purchase amounts on the same date, which might indicate duplicate transactions or a system error.",
            "plan": [
                {
                    "action": "create_widget",
                    "prefix": "I noticed an unusual pattern in the data. Let me investigate the transaction dates more closely.",
                    "execution_mode": "sequential",
                    "requires_observation": true,
                    "details": {
                        "title": "Duplicate Transaction Analysis$.", // VERY IMPORTANT, DO NOT MISS THIS
                        "data_model": {
                            // Data model details here
                        }
                    },
                    "action_end": true
                }
            ]
        }
        """
        # Add examples to the prompt
        text += "\n" + example_complete_analysis + "\n" + example_continue_analysis
        # Count tokens in the prompt
        prompt_tokens = self.count_tokens(text)
        print(f"Prompt tokens: {prompt_tokens}")
        
        full_result = ""
        buffer = ""
        completion_tokens = 0
        current_plan = {"reasoning": "", "analysis_complete": False, "plan": [], "text": text}  # Initialize empty plan structure

        async for chunk in self.llm.inference_stream(text):
            if sigkill_event and sigkill_event.is_set():
                break
            buffer += chunk
            full_result += chunk
            completion_tokens += self.count_tokens(chunk)
            try:
                json_result = parser.parse(full_result)

                if "reasoning" in json_result and current_plan["reasoning"] != json_result["reasoning"]:
                    current_plan["reasoning"] = json_result["reasoning"]
                    yield current_plan

                # Skip iteration if parsing failed or plan is missing
                if not json_result or not isinstance(json_result, dict) or "plan" not in json_result:
                    continue

                # IMPORTANT FIX: Explicitly extract and preserve analysis_complete flag
                if "analysis_complete" not in json_result:
                    json_result["analysis_complete"] = False

                current_plan["analysis_complete"] = json_result["analysis_complete"]
                    


                # Process each action using its index
                for action_index, action_item in enumerate(json_result["plan"]):
                    # Ensure current_plan["plan"] is long enough
                    while len(current_plan["plan"]) <= action_index:
                        current_plan["plan"].append({
                            "action": None,
                            "prefix": "",
                            "execution_mode": "sequential",
                            "details": {},
                            "action_end": False
                        })

                    current_action = current_plan["plan"][action_index]

                    # Update action if it's provided
                    if action_item.get("action") is not None:
                        current_action["action"] = action_item["action"]

                    # Update prefix if it has changed
                    if "prefix" in action_item and action_item["prefix"] != current_action["prefix"]:
                        current_action["prefix"] = action_item["prefix"]
                        yield current_plan

                    # Update execution_mode
                    if "execution_mode" in action_item:
                        current_action["execution_mode"] = action_item["execution_mode"]

                    # Mark action_end if provided
                    if "action_end" in action_item:
                        current_action["action_end"] = action_item["action_end"]
                        yield current_plan

                    # Process details if they exist and are not None
                    if "details" in action_item and action_item["details"] is not None:
                        details = action_item["details"]
                        current_details = current_action["details"]

                        # Handle extracted_question for answer_question action
                        if action_item["action"] == "answer_question" and "extracted_question" in details:
                            question = details["extracted_question"]
                            # Only update and yield if the question ends with "$."
                            if question and question.endswith("$."):
                                current_details["extracted_question"] = question[:-2]  # Remove the "$."
                                yield current_plan
                        # Handle design_dashboard action
                        elif action_item["action"] == "design_dashboard":
                            # For design_dashboard, we just need to ensure the action is marked as complete
                            if "action_end" in action_item and action_item["action_end"]:
                                # Update prefix if it has changed
                                if "prefix" in action_item and action_item["prefix"] != current_action["prefix"]:
                                    current_action["prefix"] = action_item["prefix"]
                                yield current_plan
                        # Update title
                        if "title" in details and details["title"] and details["title"].endswith("."):
                            current_details["title"] = details["title"][:-1]

                        if "title" in details and details["title"] and details["title"].endswith("$."):
                            current_details["title"] = details["title"][:-2]

                        # Process data_model
                        if "data_model" in details:
                            data_model = details["data_model"]
                            if "data_model" not in current_details:
                                current_details["data_model"] = {"columns": [], "series": []}

                            # Update type in data_model
                            if "type" in data_model:
                                current_details["data_model"]["type"] = data_model["type"]

                            # Process columns (preserve optional source_data_source_id if provided)
                            if "columns" in data_model and isinstance(data_model["columns"], list):
                                for column in data_model["columns"]:
                                    if not isinstance(column, dict):
                                        continue

                                    # Check if column is complete and not duplicate (UUID required)
                                    is_complete = (
                                        all(key in column for key in ['generated_column_name', 'source', 'description', 'source_data_source_id']) and
                                        isinstance(column['description'], str) and
                                        len(column['description'].strip()) > 0 and
                                        column['description'].strip().endswith('.') and
                                        re.fullmatch(r"[0-9a-fA-F]{8}-[0-9a-fA-F]{4}-[0-9a-fA-F]{4}-[0-9a-fA-F]{4}-[0-9a-fA-F]{12}", (column.get('source_data_source_id') or '')) is not None and
                                        not any(
                                            existing['generated_column_name'] == column['generated_column_name']
                                            for existing in current_details["data_model"]["columns"]
                                        )
                                    )

                                    if is_complete:
                                        # Append full column dict as-is to keep optional fields
                                        current_details["data_model"]["columns"].append(column)
                                        yield current_plan

                            # Process series
                            if "series" in data_model and isinstance(data_model["series"], list):
                                # --- START MODIFICATION ---
                                chart_type = current_details.get("data_model", {}).get("type") # Get the chart type already determined

                                # Define required keys for each chart type's series object
                                type_specific_keys = {
                                    "bar_chart": ["name", "key", "value"],
                                    "line_chart": ["name", "key", "value"],
                                    "pie_chart": ["name", "key", "value"],
                                    "area_chart": ["name", "key", "value"],
                                    "candlestick": ["name", "key", "open", "close", "low", "high"],
                                    "heatmap": ["name", "x", "y", "value"],
                                    "scatter_plot": ["name", "x", "y"], # Add optional keys like "size" if you expect them
                                    "map": ["name", "key", "value"],
                                    "treemap": ["name", "id", "parentId", "value"], # Adjust if using 'key' for name, etc.
                                    "radar_chart": ["name", "dimensions"] # Or ["name", "key", "value"] depending on structure needed
                                    # Add other types if necessary
                                }

                                required_keys = type_specific_keys.get(chart_type)

                                series_complete = False
                                if required_keys and data_model["series"]: # Ensure we have keys for the type and series isn't empty
                                    series_complete = all(
                                        isinstance(series_item, dict) and
                                        all(key in series_item for key in required_keys)
                                        # Optional: Add more robust type checking per key if needed
                                        # e.g., check if series_item.get('dimensions') is a list for radar
                                        for series_item in data_model["series"]
                                    )
                                # --- END MODIFICATION ---

                                if series_complete:
                                    current_details["data_model"]["series"] = data_model["series"]
                                    print(f"DEBUG: Valid series found and processed for chart type '{chart_type}'.") # Added debug log
                                    yield current_plan
                                else:
                                     print(f"DEBUG: Series validation failed for chart type '{chart_type}'. Required keys: {required_keys}. Received series: {data_model['series']}") # Added debug log

                        # Handle modify_widget specific details
                        if action_item["action"] == "modify_widget":
                            # Handle data_model if provided
                            if "data_model" in details:
                                data_model = details["data_model"]
                                if "data_model" not in current_details:
                                    current_details["data_model"] = {}
                                
                                # Update type if provided
                                if "type" in data_model:
                                    current_details["data_model"]["type"] = data_model["type"]

                                # Update series if provided
                                if "series" in data_model and isinstance(data_model["series"], list):
                                    series_complete = all(
                                        isinstance(series, dict) and
                                        all(key in series for key in ["name", "key", "value"]) and
                                        all(isinstance(series[key], str) for key in ["name", "key", "value"])
                                        for series in data_model["series"]
                                    )
                                    if series_complete:
                                        current_details["data_model"]["series"] = data_model["series"]
                                        yield current_plan

                            # Handle remove_columns if provided
                            if "remove_columns" in details and isinstance(details["remove_columns"], list):
                                current_details["remove_columns"] = details["remove_columns"]
                                yield current_plan

                            # Handle add_columns if provided
                            if "add_columns" in details and isinstance(details["add_columns"], list):
                                if "add_columns" not in current_details:
                                    current_details["add_columns"] = []
                                
                                for column in details["add_columns"]:
                                    if not isinstance(column, dict):
                                        continue

                                    is_complete = (
                                        all(key in column for key in ['generated_column_name', 'source', 'description']) and
                                        isinstance(column['description'], str) and
                                        len(column['description'].strip()) > 10 and
                                        column['description'].strip().endswith('.') and
                                        not any(
                                            existing['generated_column_name'] == column['generated_column_name']
                                            for existing in current_details.get("add_columns", [])
                                        )
                                    )

                                    if is_complete:
                                        # Preserve optional source_data_source_id
                                        current_details["add_columns"].append(column)
                                        yield current_plan

                            # Handle transform_columns if provided
                            if "transform_columns" in details and isinstance(details["transform_columns"], list):
                                if "transform_columns" not in current_details:
                                    current_details["transform_columns"] = []
                                
                                for column in details["transform_columns"]:
                                    if not isinstance(column, dict):
                                        continue

                                    is_complete = (
                                        all(key in column for key in ['generated_column_name', 'source', 'description']) and
                                        isinstance(column['description'], str) and
                                        len(column['description'].strip()) > 10 and
                                        column['description'].strip().endswith('.') and
                                        not any(
                                            existing['generated_column_name'] == column['generated_column_name']
                                            for existing in current_details.get("transform_columns", [])
                                        )
                                    )

                                    if is_complete:
                                        # Preserve optional source_data_source_id
                                        current_details["transform_columns"].append(column)
                                        yield current_plan

            except Exception as e:
                print(f"Error processing JSON chunk: {e}")
                continue

            # Optionally, yield current_plan at the end of each chunk
            yield current_plan

        print("DEBUG: Streaming completed")  # This will show in your console logs
        
        # Final token counts
        print(f"Completion tokens: {completion_tokens}")
        print(f"Total tokens: {prompt_tokens + completion_tokens}")
        print(f"Reasoning: {current_plan['reasoning']}")
        
        # Modify the plan structure to include new fields
        final_plan = current_plan.copy()
        final_plan["streaming_complete"] = True
        final_plan["token_usage"] = {
            "prompt_tokens": prompt_tokens,
            "completion_tokens": completion_tokens,
            "total_tokens": prompt_tokens + completion_tokens
        }

        yield final_plan<|MERGE_RESOLUTION|>--- conflicted
+++ resolved
@@ -36,12 +36,7 @@
         return len(self.tokenizer.encode(text))
 
     async def execute(self, schemas, persona, prompt, memories, previous_messages,
-<<<<<<< HEAD
-                      observation_data=None, widget=None, step=None,
-                      external_platform=None, sigkill_event=None):
-=======
                       observation_data=None, widget=None, step=None, external_platform=None, sigkill_event=None):
->>>>>>> 3ff246a3
         instructions_context = await self.instruction_context_builder.get_instructions_context()
         # Generate observation context if observation_data is provided
         observation_context = ""
